/* groovylint-disable DuplicateMapLiteral, DuplicateStringLiteral, NestedBlockDepth */

// Cloud settings
pCloud = 'colo-research-01' // name of the jenkins cloud to use

// Git variables. These are populated during the "Prepare" stage
gitUrl = null
gitBranch = null
gitCommit = null
gitCommitHash = null
baseBranch = 'dev'  // the branch on which merge-commits should be pushed to dockerhub

// Docker build settings
pytorchDockerBuildMatrix = null // The pytorch docker build matrix
didDockerChange = false
dockerBuildCpuLimit = '4'
dockerBuildMemLimit = '50Gi'
dockerBuildTimeout = '7200'  // timeout for docker builds, in seconds. Builds from scratch can be slow.
// must use the kaniko debug image, as Jenkins needs shell access
// see https://github.com/GoogleContainerTools/kaniko#debug-image
kanikoDockerImage = 'gcr.io/kaniko-project/executor:v1.7.0-debug' // Docker image for kaniko docker builds
stagingDockerRepo = 'mosaicml/jenkins-staging'  // The repo where staging images are pushed
cacheRepo = 'mosaicml/docker-cache'  // The repo where docker image layers are cached

// Pytest settings
pytestTimeout = '1800' // timeout to run pytest, in seconds
pytestCpuTestCpuLimit = '4'
pytestCpuTestMemLimit = '20Gi' // memory limit for ram and ephemeral storage
pytestGpuTestNumGpus = 2
pytestGpuTestCpuLimit = '15'
pytestGpuTestMemLimit = '30Gi' // memory limit for ram and ephemeral storage
// Tags to run GPU image tests on when not building docker.
// If building docker, then GPU tests will be run across the entire matrix.
pytestGpuImageTagsToTest = [
    'mosaicml/pytorch:latest',
    'mosaicml/pytorch_vision:latest',
]
devInstallTestImage = 'mosaicml/pytorch:latest_cpu' // the image to use for the dev test installs

// Lint settings
lintImage = 'mosaicml/pytorch_vision:latest_cpu'
lintCpuLimit = '2'
lintMemLimit = '7Gi'
pLintTimeout = '1800' // timeout to run lint + doctests, in seconds

// Conda settings
dependenciesChanged = false // Whether meta.yaml or setup.py have changed, (if so, rebuild conda)
condaCpuLimit = '4'
condaMemLimit = '20Gi' // memory limit for ram and ephemeral storage
condaBuildDockerImage = 'continuumio/anaconda-pkg-build:2022.02.09-amd64'  // Docker image for conda builds
condaTimeout = '7200' // timeout for conda builds, in seconds

// Jenkins settings
numDaysOfBuildsToKeep = '7' // number of days to keep builds (so Jenkins doesn't crash)
jenkinsShellJobName = 'scratch/command2' // The jenkins job name used to spawn sub-jobs
gitCredentialsId = '9cf9add1-2cdd-414b-8160-94bd4ac4a13d' // Jenkins credential ID to use for git clones

// Artifact setting
buildOutputFolder = 'build/output' // Folder where build artifacts are stored
artifactsGlob = "$buildOutputFolder/**" // Files matching this glob will be archived by Jenkins
junitGlob = "$buildOutputFolder/*.junit.xml" // Files matching this glob will be presented Junit test reports
coverageGlob = "$buildOutputFolder/*.coverage.xml" // Files matching this glob will be presented Junit coverage reports

// Spawned builds
builds = [] // List of spawned sub-jobs


properties(
    [
        buildDiscarder(
            logRotator(daysToKeepStr: numDaysOfBuildsToKeep, artifactDaysToKeepStr: numDaysOfBuildsToKeep)
        ),
    ]
)

@NonCPS
Boolean isPathModified(...prefixes) {
    // returns whether any file in the PR (or commit if it's a merge commit)
    // starts with any specified prefix
    def changedFiles = []

    // Adapted from
    // https://stackoverflow.com/questions/50437626/how-to-get-list-of-all-modified-files-in-pipeline-jenkins
    currentBuild.changeSets.each { entries ->
        entries.each { entry ->
            entry.affectedFiles.each { file ->
                changedFiles << file.path
            }
        }
    }
    if (env.CHANGE_ID) {
        // it's a PR, so look at all files in the PR rather than just
        // the most recent commit
        changedFiles = pullRequest.files.collect { file -> file.filename }
    }
    for (changedFile in changedFiles) {
        for (prefix in prefixes) {
            if (changedFile.startsWith(prefix)) {
                return true
            }
        }
    }
    return false
}

String generateStagingImageTag() {
    // Generates a staging image tag
    String stagingTag = UUID.randomUUID()
    return "${stagingDockerRepo}:${stagingTag}"
}

def getKanikoCommand(buildArgs) {
    // Constructs a kaniko command from the buildArgs
    def cliArgsList = []
    def tags = []
    buildArgs.each { key, val ->
        if (key == 'TAGS') {
            val.each { tag ->
                tags << tag
            }
            return
        }
        if (key == 'TARGET') {
            cliArgsList << "--target '$val'"
            return
        }
        cliArgsList << "--build-arg '$key=$val'"
    }
    String cliArgs = cliArgsList.join(' ')
    String kanikoCommand = '/kaniko/executor --cache=true --dockerfile Dockerfile --context ./docker --cleanup'
    kanikoCommand += " --cache-repo=${cacheRepo} ${cliArgs}"
    for (tag in tags) {
        kanikoCommand += " --destination $tag"
    }

    if (cliArgs.contains(cacheRepo)) {
        error("The kaniko args should not ever attempt to push images to the cache repo, ${cacheRepo}")
    }

    return kanikoCommand
}


void trackBuild(Map buildArgs) {
    // 1. Run a build() command, but manually echo a link to the spawned job, since it may not show up
    //    in blue ocean. See https://issues.jenkins.io/browse/JENKINS-60995.
    // 2. Add the build to the `builds` variable
    buildArgs['propagate'] = false
    def builtJob = build(buildArgs)
    builds << builtJob
    if (builtJob.result == 'SUCCESS') {
        echo "Job ${builtJob.fullDisplayName} was successful. See ${builtJob.absoluteUrl} for details."
    }
    else {
        error "Job ${builtJob.fullDisplayName} failed. See ${builtJob.absoluteUrl} for details."
    }
}

void runLint(String pDockerImage) {
    trackBuild(
        job: jenkinsShellJobName,
        parameters: [
            string(name: 'P_CLOUD', value: pCloud),
            string(name: 'P_GIT_REPO', value: gitUrl),
            string(name: 'P_GIT_COMMIT', value: gitCommit),
            string(name: 'P_EPHEMERAL_STORAGE_LIMIT', value: lintMemLimit),
            string(name: 'P_DOCKER_IMAGE', value: pDockerImage),
            string(name: 'P_TIMEOUT', value: pLintTimeout),
            string(name: 'P_CPU_LIMIT', value: lintCpuLimit),
            string(name: 'P_MEM_LIMIT', value: lintMemLimit), // must include the ephemeral storage limit
            string(name: 'P_COMMAND', value: './.ci/lint_doctests.sh'),
            string(name: 'P_ARTIFACTS_GLOB', value: artifactsGlob),
            string(name: 'P_JUNIT_GLOB', value: junitGlob),
            string(name: 'P_COVERAGE_GLOB', value: coverageGlob),
        ]
    )
}

void scheduleJob(jobs, String image, buildArgs, originalTags) {
    // jobs: The list of jobs. Modified in-place.
    // buildArgs: The build args matrix
    // originalTags: The original tags

    String markers = 'not daily and not remote'
    Boolean isLintImage = false
    Boolean isVisionImage = false
    Boolean isDevTestInstallImage = false
    Boolean isGpu = false
    String tag = originalTags[0]
    buildArgs.each { key, val ->
        if (key == 'CUDA_VERSION') {
            if (val != '') {
                isGpu = true
            }
        }
        if (key == 'TARGET' && val == 'vision_stage') {
            isVisionImage = true
        }
    }
    originalTags.each { tagName ->
        isLintImage = isLintImage || tagName == lintImage
        isDevTestInstallImage = isDevTestInstallImage || tagName == devInstallTestImage
    }
    String extraDeps = 'all'

    if (isVisionImage) {
        markers = "$markers and vision"
    }
    else {
        markers = "$markers and not vision"
    }

    if (isGpu) {
        markers = "$markers and gpu"
    }
    else {
        markers = "$markers and not gpu"
    }

    jobs << [
        "Pytest - ${tag}" : { -> runPytest(image, markers, extraDeps, isGpu) }
    ]
    if (isDevTestInstallImage) {
        jobs << [
            'Pytest - extraDeps=dev': { -> runPytest(image, markers, 'dev', isGpu) },
        ]
    }
    if (isLintImage) {
        // and run lint and a dev install on this image
        jobs << [
            'Lint': { -> runLint(image) },
        ]
    }
}

void runPytest(String pDockerImage, String markers, String extraDeps, Boolean isGpu) {
    // pDockerImage (str): Base docker image to use.
    // extraDeps (str): The pip extra deps to install -- e.g. "pip install "mosaicml[$extraDeps]".
    // markers (str): Pyetst markers
    // isGpu (Boolean): Whether the test requires gpus
    String nGpus = '0'
    String cpuLimit = pytestCpuTestCpuLimit
    String memLimit = pytestCpuTestMemLimit

    if (isGpu) {
        nGpus = pytestGpuTestNumGpus
        cpuLimit = pytestGpuTestCpuLimit
        memLimit = pytestGpuTestMemLimit
    }

    trackBuild(
        job: jenkinsShellJobName,
        parameters: [
            string(name: 'P_CLOUD', value: pCloud),
            string(name: 'P_GIT_REPO', value: gitUrl),
            string(name: 'P_GIT_COMMIT', value: gitCommit),
            string(name: 'P_DOCKER_IMAGE', value: pDockerImage),
            string(name: 'P_CPU_LIMIT', value: cpuLimit),
            string(name: 'P_MEM_LIMIT', value: memLimit),
            string(name: 'P_TIMEOUT', value: pytestTimeout),
            string(name: 'P_N_GPUS', value: nGpus),
            string(name: 'P_EPHEMERAL_STORAGE_LIMIT', value: memLimit),
            text(name: 'P_COMMAND', value: "./.ci/test.sh '$extraDeps' '$markers'"),
            string(name: 'P_ARTIFACTS_GLOB', value: artifactsGlob),
            string(name: 'P_JUNIT_GLOB', value: junitGlob),
            string(name: 'P_COVERAGE_GLOB', value: coverageGlob),
        ]
    )
}

stage('Prepare') {
    node(pCloud) {
        // Automatically cancel old builds only on PR builds
        // From https://stackoverflow.com/questions/40760716/jenkins-abort-running-build-if-new-one-is-started
        if (env.CHANGE_ID) {  // if it is a PR build
            int buildNumber = env.BUILD_NUMBER as int
            if (buildNumber > 1) {
                milestone(buildNumber - 1)
            }
            milestone(buildNumber)
        }

        def loadedSCM = checkout scm

        gitUrl = loadedSCM.GIT_URL
        gitBranch = loadedSCM.GIT_BRANCH
        gitCommit = loadedSCM.GIT_COMMIT
        gitCommitHash = loadedSCM.GIT_COMMIT

        if (env.CHANGE_ID) {
            // Use the origin/pr/PR_NUMBER/merge to support commits in external repos
            gitCommit = "origin/pr/${pullRequest.number}/merge"
        }

        echo "gitUrl: $gitUrl"
        echo "gitBranch: $gitBranch"
        echo "gitCommit: $gitCommit"

        didDockerChange = isPathModified('docker/')
        pytorchDockerBuildMatrix = readYaml(file:  './docker/build_matrix.yaml')

        // Keep track of whether dependencies changed, in which case a conda build should be tested
        dependenciesChanged = isPathModified('setup.py') || isPathModified('meta.yaml')
    }
}

stage('Build') {
    def jobs = [:]
    Boolean isMergeCommit = true
    if (env.CHANGE_ID) {
        isMergeCommit = false
    }

    pytorchDockerBuildMatrix.each { buildArgs ->
        Boolean isComposerImage = buildArgs['TARGET'] == 'composer_stage'
        Boolean shouldPushToDestinations = isMergeCommit && gitBranch == baseBranch
        Boolean shouldBuildImage = didDockerChange  // Always build the image if the ./docker folder changed

        def originalTags = buildArgs['TAGS']

        if (!shouldPushToDestinations) {
            buildArgs['TAGS'] = []
        }

        if (isComposerImage && buildArgs['COMPOSER_INSTALL_COMMAND'] == 'mosaicml[all]GIT_COMMIT') {
            // If this is a composer image and it is the 'GIT_COMMIT' entry in the matrix
            // then build and publish the image on the staging repo
            if (!isMergeCommit) {
                // Skip composer images except on merge commits -- it's slow!
                return
            }
            String stagingTagName = "mosaicml/composer_staging:${gitCommitHash[0..6]}"
            if (!buildArgs['CUDA_VERSION']) {
                stagingTagName += '_cpu'
            }
            buildArgs['COMPOSER_INSTALL_COMMAND'] = "mosaicml[all] @ git+https://github.com/mosaicml/composer.git@${gitCommitHash}"
            buildArgs['TAGS'] << stagingTagName
            shouldBuildImage = true  // always build the image if it's a composer image
        }

        if (shouldBuildImage) {
            String stagingImageTag = generateStagingImageTag()
            buildArgs['TAGS'] << stagingImageTag
            String kanikoCommand = getKanikoCommand(buildArgs)
            jobs << [ "${buildArgs}": { ->
                trackBuild(
                    job: jenkinsShellJobName,
                    parameters: [
                        string(name: 'P_CLOUD', value: pCloud),
                        string(name: 'P_GIT_REPO', value: gitUrl),
                        string(name: 'P_GIT_COMMIT', value: gitCommit),
                        string(name: 'P_DOCKER_IMAGE', value: kanikoDockerImage),
                        string(name: 'P_EPHEMERAL_STORAGE_LIMIT', value: dockerBuildMemLimit),
                        text(name: 'P_COMMAND', value: kanikoCommand),
                        string(name: 'P_TIMEOUT', value: dockerBuildTimeout),
                        string(name: 'POD_TIMEOUT', value: dockerBuildTimeout),
                        string(name: 'P_CPU_LIMIT', value: dockerBuildCpuLimit),
                        string(name: 'P_MEM_LIMIT', value: dockerBuildMemLimit),
                        booleanParam(name: 'P_MOUNT_KANIKO_CREDENTIALS', value: true),
                    ]
                )
                if (!isComposerImage) {
                    // Only run tests on the 'mosaicml/pytorch' or 'mosaicml/pytorch_vision' images,
                    // not 'mosaicml/composer'
                    def subJobs = [:]
                    scheduleJob(subJobs, stagingImageTag, buildArgs, originalTags)
<<<<<<< HEAD
                    subJobs.failFast = true
=======
                    if (!isMergeCommit) {
                        // Fail fast only on PR builds
                        subJobs.failFast = true
                    }
>>>>>>> 80d3293d
                    parallel(subJobs)
                }
            }]
        }
        else if (!isComposerImage) {
            // If not rebuilding the docker image, and it's not a composer image, then run CPU tests acorss all images,
            // and run GPU tests only on the "latest" image
            // Only run tests on the 'mosaicml/pytorch' or 'mosaicml/pytorch_vision' images -- not 'mosaicml/composer'
            Boolean isCpuImage = buildArgs['CUDA_VERSION'] == ''
            Boolean shouldRunGpuTests = false

            originalTags.each { tag ->
                if (pytestGpuImageTagsToTest.contains(tag)) {
                    shouldRunGpuTests = true
                }
            }

            if (isCpuImage || shouldRunGpuTests) {
                String existingImageTag = originalTags[0]
                scheduleJob(jobs, existingImageTag, buildArgs, originalTags)
            }
        }
    }

    if (dependenciesChanged) {
        // regardless of whether the docker image changed, rebuild the conda package
        // if the dependencies changed
        jobs << [
            'Conda': { ->
                trackBuild(
                    job: jenkinsShellJobName,
                    parameters: [
                        string(name: 'P_CLOUD', value: pCloud),
                        string(name: 'P_GIT_REPO', value: gitUrl),
                        string(name: 'P_GIT_COMMIT', value: gitCommit),
                        string(name: 'P_EPHEMERAL_STORAGE_LIMIT', value: condaMemLimit),
                        string(name: 'P_DOCKER_IMAGE', value: condaBuildDockerImage),
                        string(name: 'P_TIMEOUT', value: condaTimeout), // Conda builds take longer
                        string(name: 'POD_TIMEOUT', value: condaTimeout),
                        string(name: 'P_CPU_LIMIT', value: condaCpuLimit),
                        string(name: 'P_MEM_LIMIT', value: condaMemLimit),  // must include the ephemeral storage limit
                        string(name: 'P_COMMAND', value: './.ci/build_conda.sh')
                    ]
                )
            }
        ]
    }
    if (!isMergeCommit) {
        // Fail fast only on PR builds
        jobs.failFast = true
    }
    try {
        parallel(jobs)
    }
    finally {
        stage('Merge Artifacts') {
            node(pCloud) {
                checkout scm  // checking out the SCM so the coverage report can load the source
                builds.each { item ->
                    copyArtifacts(
                        projectName: item.fullProjectName,
                        selector: specific("${item.number}"),
                        fingerprintArtifacts: true,
                        optional: true,
                    )
                }

                sh "mkdir -p $buildOutputFolder"

                archiveArtifacts(artifacts: artifactsGlob, fingerprint: true, allowEmptyArchive: true)
                junit(allowEmptyResults: true, testResults: junitGlob, checksName: 'Tests', keepLongStdio: true)
                publishCoverage(
                    adapters: [cobertura(path: coverageGlob, mergeToOneReport: true)],
                    calculateDiffForChangeRequests: true,
                    sourceFileResolver: [level: 'STORE_LAST_BUILD']
                )
            }
        }
    }
}<|MERGE_RESOLUTION|>--- conflicted
+++ resolved
@@ -364,14 +364,10 @@
                     // not 'mosaicml/composer'
                     def subJobs = [:]
                     scheduleJob(subJobs, stagingImageTag, buildArgs, originalTags)
-<<<<<<< HEAD
-                    subJobs.failFast = true
-=======
                     if (!isMergeCommit) {
                         // Fail fast only on PR builds
                         subJobs.failFast = true
                     }
->>>>>>> 80d3293d
                     parallel(subJobs)
                 }
             }]
