# Copyright 2022 MosaicML Composer authors
# SPDX-License-Identifier: Apache-2.0

import os
from typing import Callable, List

import os
from typing import Callable, List

import pytest

import composer.callbacks
import composer.loggers
import composer.profiler
<<<<<<< HEAD
from composer.callbacks.mlperf import MLPerfCallback
=======
from composer.callbacks.early_stopper import EarlyStopper
from composer.callbacks.mlperf import MLPerfCallback
from composer.callbacks.threshold_stopper import ThresholdStopper
>>>>>>> f5f02ed8
from composer.core import Event
from composer.core.callback import Callback
from composer.core.engine import Engine
from composer.core.state import State
from composer.loggers import Logger, ObjectStoreLogger
from composer.profiler.profiler import Profiler
from composer.profiler.profiler_action import ProfilerAction


def test_callbacks_map_to_events():
    # callback methods must be 1:1 mapping with events
    # exception for private methods
    cb = Callback()
    excluded_methods = ["state_dict", "load_state_dict", "run_event", "close", "post_close"]
    methods = set(m for m in dir(cb) if (m not in excluded_methods and not m.startswith("_")))
    event_names = set(e.value for e in Event)
    assert methods == event_names


class EventTrackerCallback(Callback):

    def __init__(self) -> None:
        self.event = None

    def run_event(self, event: Event, state: State, logger: Logger) -> None:
        del state, logger  # unused
        self.event = event


@pytest.mark.parametrize('event', list(Event))
def test_run_event_callbacks(event: Event, dummy_state: State):
    callback = EventTrackerCallback()
    logger = Logger(dummy_state)
    dummy_state.callbacks = [callback]
    engine = Engine(state=dummy_state, logger=logger)

    engine.run_event(event)

    assert callback.event == event


def _get_callback_factories() -> List[Callable[..., Callback]]:
    callback_factories: List[Callable[..., Callback]] = [
        x for x in vars(composer.callbacks).values() if isinstance(x, type) and issubclass(x, Callback)
    ]
    callback_factories.extend(
        x for x in vars(composer.loggers).values() if isinstance(x, type) and issubclass(x, Callback))
    callback_factories.extend(
        x for x in vars(composer.profiler).values() if isinstance(x, type) and issubclass(x, Callback))
    callback_factories.remove(ObjectStoreLogger)
    callback_factories.remove(MLPerfCallback)
<<<<<<< HEAD
=======
    # Early + threshold stopper removed because they have required params and are tested separately
    callback_factories.remove(ThresholdStopper)
    callback_factories.remove(EarlyStopper)
>>>>>>> f5f02ed8
    callback_factories.append(lambda: ObjectStoreLogger(
        use_procs=False,
        num_concurrent_uploads=1,
        provider='local',
        container='.',
        provider_kwargs={
            'key': os.path.abspath("."),
        },
    ))
    return callback_factories


@pytest.mark.parametrize('callback_factory', _get_callback_factories())
class TestCallbacks:

    @classmethod
    def setup_class(cls):
        pytest.importorskip("wandb", reason="WandB is optional.")

    def test_multiple_fit_start_and_end(self, callback_factory: Callable[[], Callback], dummy_state: State):
        """Test that callbacks do not crash when Event.FIT_START and Event.FIT_END is called multiple times."""
        dummy_state.callbacks.append(callback_factory())
<<<<<<< HEAD
        dummy_state.profiler = Profiler(dummy_state, lambda _: ProfilerAction.SKIP, [])
=======
        dummy_state.profiler = Profiler(schedule=lambda _: ProfilerAction.SKIP, trace_handlers=[])
        dummy_state.profiler.bind_to_state(dummy_state)

>>>>>>> f5f02ed8
        logger = Logger(dummy_state)
        engine = Engine(state=dummy_state, logger=logger)

        engine.run_event(Event.INIT)  # always runs just once per engine

        engine.run_event(Event.FIT_START)
        engine.run_event(Event.FIT_END)

        engine.run_event(Event.FIT_START)
        engine.run_event(Event.FIT_END)

    def test_idempotent_close(self, callback_factory: Callable[[], Callback], dummy_state: State):
        """Test that callbacks do not crash when .close() and .post_close() are called multiple times."""
        dummy_state.callbacks.append(callback_factory())
<<<<<<< HEAD
        dummy_state.profiler = Profiler(dummy_state, lambda _: ProfilerAction.SKIP, [])
=======
        dummy_state.profiler = Profiler(schedule=lambda _: ProfilerAction.SKIP, trace_handlers=[])
        dummy_state.profiler.bind_to_state(dummy_state)
>>>>>>> f5f02ed8

        logger = Logger(dummy_state)
        engine = Engine(state=dummy_state, logger=logger)

        engine.run_event(Event.INIT)  # always runs just once per engine
        engine.close()
        engine.close()

    def test_multiple_init_and_close(self, callback_factory: Callable[[], Callback], dummy_state: State):
        """Test that callbacks do not crash when INIT/.close()/.post_close() are called multiple times in that order."""
        dummy_state.callbacks.append(callback_factory())
<<<<<<< HEAD
        dummy_state.profiler = Profiler(dummy_state, lambda _: ProfilerAction.SKIP, [])
=======
        dummy_state.profiler = Profiler(schedule=lambda _: ProfilerAction.SKIP, trace_handlers=[])
        dummy_state.profiler.bind_to_state(dummy_state)
>>>>>>> f5f02ed8

        logger = Logger(dummy_state)
        engine = Engine(state=dummy_state, logger=logger)

        engine.run_event(Event.INIT)
        engine.close()
        # For good measure, also test idempotent close, in case if there are edge cases with a second call to INIT
        engine.close()

        # Create a new engine, since the engine does allow events to run after it has been closed
        engine = Engine(state=dummy_state, logger=logger)
        engine.close()
        # For good measure, also test idempotent close, in case if there are edge cases with a second call to INIT
        engine.close()<|MERGE_RESOLUTION|>--- conflicted
+++ resolved
@@ -1,8 +1,5 @@
 # Copyright 2022 MosaicML Composer authors
 # SPDX-License-Identifier: Apache-2.0
-
-import os
-from typing import Callable, List
 
 import os
 from typing import Callable, List
@@ -12,13 +9,9 @@
 import composer.callbacks
 import composer.loggers
 import composer.profiler
-<<<<<<< HEAD
-from composer.callbacks.mlperf import MLPerfCallback
-=======
 from composer.callbacks.early_stopper import EarlyStopper
 from composer.callbacks.mlperf import MLPerfCallback
 from composer.callbacks.threshold_stopper import ThresholdStopper
->>>>>>> f5f02ed8
 from composer.core import Event
 from composer.core.callback import Callback
 from composer.core.engine import Engine
@@ -70,12 +63,9 @@
         x for x in vars(composer.profiler).values() if isinstance(x, type) and issubclass(x, Callback))
     callback_factories.remove(ObjectStoreLogger)
     callback_factories.remove(MLPerfCallback)
-<<<<<<< HEAD
-=======
     # Early + threshold stopper removed because they have required params and are tested separately
     callback_factories.remove(ThresholdStopper)
     callback_factories.remove(EarlyStopper)
->>>>>>> f5f02ed8
     callback_factories.append(lambda: ObjectStoreLogger(
         use_procs=False,
         num_concurrent_uploads=1,
@@ -98,13 +88,9 @@
     def test_multiple_fit_start_and_end(self, callback_factory: Callable[[], Callback], dummy_state: State):
         """Test that callbacks do not crash when Event.FIT_START and Event.FIT_END is called multiple times."""
         dummy_state.callbacks.append(callback_factory())
-<<<<<<< HEAD
-        dummy_state.profiler = Profiler(dummy_state, lambda _: ProfilerAction.SKIP, [])
-=======
         dummy_state.profiler = Profiler(schedule=lambda _: ProfilerAction.SKIP, trace_handlers=[])
         dummy_state.profiler.bind_to_state(dummy_state)
 
->>>>>>> f5f02ed8
         logger = Logger(dummy_state)
         engine = Engine(state=dummy_state, logger=logger)
 
@@ -119,12 +105,8 @@
     def test_idempotent_close(self, callback_factory: Callable[[], Callback], dummy_state: State):
         """Test that callbacks do not crash when .close() and .post_close() are called multiple times."""
         dummy_state.callbacks.append(callback_factory())
-<<<<<<< HEAD
-        dummy_state.profiler = Profiler(dummy_state, lambda _: ProfilerAction.SKIP, [])
-=======
         dummy_state.profiler = Profiler(schedule=lambda _: ProfilerAction.SKIP, trace_handlers=[])
         dummy_state.profiler.bind_to_state(dummy_state)
->>>>>>> f5f02ed8
 
         logger = Logger(dummy_state)
         engine = Engine(state=dummy_state, logger=logger)
@@ -136,12 +118,8 @@
     def test_multiple_init_and_close(self, callback_factory: Callable[[], Callback], dummy_state: State):
         """Test that callbacks do not crash when INIT/.close()/.post_close() are called multiple times in that order."""
         dummy_state.callbacks.append(callback_factory())
-<<<<<<< HEAD
-        dummy_state.profiler = Profiler(dummy_state, lambda _: ProfilerAction.SKIP, [])
-=======
         dummy_state.profiler = Profiler(schedule=lambda _: ProfilerAction.SKIP, trace_handlers=[])
         dummy_state.profiler.bind_to_state(dummy_state)
->>>>>>> f5f02ed8
 
         logger = Logger(dummy_state)
         engine = Engine(state=dummy_state, logger=logger)
